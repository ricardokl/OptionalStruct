extern crate proc_macro;
extern crate syn;
#[macro_use]
extern crate quote;

use proc_macro::TokenStream;
use quote::Tokens;
use std::collections::HashMap;
use syn::Field;
use syn::Generics;
use syn::Ident;
<<<<<<< HEAD
=======
use syn::Lit;
use quote::Tokens;
>>>>>>> 32531622

#[proc_macro_derive(OptionalStruct,
                    attributes(optional_name, optional_derive, opt_nested_original,
                                 opt_nested_generated))]
pub fn optional_struct(input: TokenStream) -> TokenStream {
    let s = input.to_string();
    let ast = syn::parse_derive_input(&s).unwrap();
    let gen = generate_optional_struct(&ast);
    gen.parse().unwrap()
}

fn generate_optional_struct(ast: &syn::DeriveInput) -> Tokens {
    let data = parse_attributes(&ast);

    if let syn::Body::Struct(ref variant_data) = ast.body {
        if let &syn::VariantData::Struct(ref fields) = variant_data {
<<<<<<< HEAD
            return create_non_tuple_struct(fields, data, &ast.generics);
=======
            return create_struct(fields, data);
>>>>>>> 32531622
        }
    }

    panic!("OptionalStruct only supports non-tuple structs for now");
}

struct Data {
    orignal_struct_name: Ident,
    optional_struct_name: Ident,
    derives: Tokens,
    nested_names: HashMap<String, String>,
}

impl Data {
    fn explode(self) -> (Ident, Ident, Tokens, HashMap<String, String>) {
        (
            self.orignal_struct_name,
            self.optional_struct_name,
            self.derives,
            self.nested_names,
        )
    }
}

fn nested_meta_item_to_ident(nested_item: &syn::NestedMetaItem) -> &Ident {
    match nested_item {
        &syn::NestedMetaItem::MetaItem(ref item) => {
            match item {
                &syn::MetaItem::Word(ref ident) => ident,
                _ => panic!("Only traits name are supported inside optional_struct"),
            }
        }
        &syn::NestedMetaItem::Literal(_) => {
            panic!("Only traits name are supported inside optional_struct")
        }
    }
}

fn create_nested_names_map(orig: Vec<Ident>, gen: Vec<Ident>) -> HashMap<String, String> {
    let mut map = HashMap::new();

    let orig_gen = orig.iter().zip(gen);

    for (orig, gen) in orig_gen {
        if gen.to_string().is_empty() {
            map.insert(orig.to_string(), "Optional".to_owned() + &gen.to_string());
        } else {
            map.insert(orig.to_string(), gen.to_string());
        }
    }

    map
}

fn handle_list(
    name: &Ident,
    values: &Vec<syn::NestedMetaItem>,
    nested_original: &mut Vec<Ident>,
    nested_generated: &mut Vec<Ident>,
    derives: &mut Tokens,
) {
    match name.to_string().as_str() {
        "optional_derive" => {
            let mut derives_local = quote!{};
            for value in values {
                let derive_ident = nested_meta_item_to_ident(value);
                derives_local = quote!{ #derive_ident, #derives_local }
            }
            *derives = derives_local;
        }
        "opt_nested_generated" => {
            for value in values {
                let generated_nested_name = nested_meta_item_to_ident(value);
                nested_generated.push(generated_nested_name.clone());
            }
        }
        "opt_nested_original" => {
            for value in values {
                let original_nested_name = nested_meta_item_to_ident(value);
                nested_original.push(original_nested_name.clone());
            }
        }
        _ => panic!("Only optional_derive are supported"),
    };
}

fn handle_name_value(name: &Ident, value: &Lit, struct_name: &mut Ident) {
                match value {
                    &Lit::Str(ref name_value, _) => {
                        if name == "optional_name" {
                            *struct_name = Ident::new(name_value.clone())
                        } else {
                            panic!("Only optional_name is supported");
                        }
                    }
                    _ => panic!("optional_name should be a string"),
                }
}

fn parse_attributes(ast: &syn::DeriveInput) -> Data {
    let orignal_struct_name = ast.ident.clone();
    let mut struct_name = String::from("Optional");
    struct_name.push_str(&ast.ident.to_string());
    let mut struct_name = Ident::new(struct_name);
    let mut derives = quote!{};
    let mut nested_generated = Vec::new();
    let mut nested_original = Vec::new();

    for attribute in &ast.attrs {
        match &attribute.value {
            &syn::MetaItem::Word(_) => panic!("No word attribute is supported"),
<<<<<<< HEAD
            &syn::MetaItem::NameValue(ref name, ref value) => match value {
                &syn::Lit::Str(ref name_value, _) => {
                    if name != "optional_name" {
                        nested_names.insert(name.to_string(), name_value.clone());
                    } else {
                        struct_name = Ident::new(name_value.clone());
                    }
                }
                _ => panic!("optional_name should be a string"),
            },
            &syn::MetaItem::List(ref name, ref values) => {
                if name != "optional_derive" {
                    panic!("Only optional_derive are supported");
                }

                for value in values {
                    match value {
                        &syn::NestedMetaItem::MetaItem(ref item) => match item {
                            &syn::MetaItem::Word(ref derive_name) => {
                                derives = quote!{ #derive_name, #derives }
                            }
                            _ => panic!("Only traits name are supported inside optional_struct"),
                        },
                        &syn::NestedMetaItem::Literal(_) => {
                            panic!("Only traits name are supported inside optional_struct")
                        }
                    }
                }
=======
            &syn::MetaItem::NameValue(ref name, ref value) => {
                handle_name_value(name, value, &mut struct_name);
            }
            &syn::MetaItem::List(ref name, ref values) => {
                handle_list(
                    name,
                    values,
                    &mut nested_original,
                    &mut nested_generated,
                    &mut derives,
                );
>>>>>>> 32531622
            }
        }
    }

    // prevent warnings if no derive is given
    derives = if derives.to_string().is_empty() {
        quote!{}
    } else {
        quote!{ #[derive(#derives)] }
    };

    Data {
        orignal_struct_name: orignal_struct_name,
        optional_struct_name: struct_name,
        derives: derives,
        nested_names: create_nested_names_map(nested_original, nested_generated),
    }
}

<<<<<<< HEAD
fn create_non_tuple_struct(fields: &Vec<Field>, data: Data, generics: &Generics) -> Tokens {
=======
fn create_struct(fields: &Vec<Field>, data: Data) -> Tokens {
>>>>>>> 32531622
    let (orignal_struct_name, optional_struct_name, derives, nested_names) = data.explode();
    let (assigners, attributes, empty) = create_fields(&fields, nested_names);

    let (_, generics_no_where, _) = generics.split_for_impl();

    quote!{
        #derives
        pub struct #optional_struct_name #generics {
            #attributes
        }

        impl #generics #orignal_struct_name #generics_no_where {
            pub fn apply_options(&mut self, optional_struct: #optional_struct_name #generics_no_where) {
                #assigners
            }
        }

        impl #generics #optional_struct_name #generics_no_where {
            pub fn empty() -> #optional_struct_name #generics_no_where {
                #optional_struct_name {
                    #empty
                }
            }
        }
    }
}

fn create_fields(
    fields: &Vec<Field>,
    nested_names: HashMap<String, String>,
) -> (Tokens, Tokens, Tokens) {
    let mut attributes = quote!{};
    let mut assigners = quote!{};
    let mut empty = quote!{};
    for field in fields {
        let ref type_name = &field.ty;
        let ref field_name = &field.ident.clone().unwrap();
        let next_attribute;
        let next_assigner;
        let next_empty;

        let type_name_string = quote!{#type_name}.to_string();
        let type_name_string: String = type_name_string.chars().filter(|&c| c != ' ').collect();

        if type_name_string.starts_with("Option<") {
            next_attribute = quote!{ pub #field_name: #type_name, };
            next_assigner = quote!{ self.#field_name = optional_struct.#field_name; };
            next_empty = quote!{ #field_name: None, };
        } else if nested_names.contains_key(&type_name_string) {
            let type_name = Ident::new(nested_names.get(&type_name_string).unwrap().as_str());
            next_attribute = quote!{ pub #field_name: #type_name, };
            next_assigner = quote!{ self.#field_name.apply_options(optional_struct.#field_name); };
            next_empty = quote!{ #field_name: #type_name::empty(), };
        } else {
            next_attribute = quote! { pub #field_name: Option<#type_name>, };
            next_assigner = quote!{
                if let Some(attribute) = optional_struct.#field_name {
                    self.#field_name = attribute;
                }
            };
            next_empty = quote!{ #field_name: None, };
        }

        assigners = quote!{ #assigners #next_assigner };
        attributes = quote!{ #attributes #next_attribute };
        empty = quote!{ #empty #next_empty }
    }

    (assigners, attributes, empty)
}<|MERGE_RESOLUTION|>--- conflicted
+++ resolved
@@ -9,15 +9,12 @@
 use syn::Field;
 use syn::Generics;
 use syn::Ident;
-<<<<<<< HEAD
-=======
 use syn::Lit;
-use quote::Tokens;
->>>>>>> 32531622
-
-#[proc_macro_derive(OptionalStruct,
-                    attributes(optional_name, optional_derive, opt_nested_original,
-                                 opt_nested_generated))]
+
+#[proc_macro_derive(
+    OptionalStruct,
+    attributes(optional_name, optional_derive, opt_nested_original, opt_nested_generated)
+)]
 pub fn optional_struct(input: TokenStream) -> TokenStream {
     let s = input.to_string();
     let ast = syn::parse_derive_input(&s).unwrap();
@@ -30,11 +27,7 @@
 
     if let syn::Body::Struct(ref variant_data) = ast.body {
         if let &syn::VariantData::Struct(ref fields) = variant_data {
-<<<<<<< HEAD
-            return create_non_tuple_struct(fields, data, &ast.generics);
-=======
-            return create_struct(fields, data);
->>>>>>> 32531622
+            return create_struct(fields, data, &ast.generics);
         }
     }
 
@@ -61,12 +54,10 @@
 
 fn nested_meta_item_to_ident(nested_item: &syn::NestedMetaItem) -> &Ident {
     match nested_item {
-        &syn::NestedMetaItem::MetaItem(ref item) => {
-            match item {
-                &syn::MetaItem::Word(ref ident) => ident,
-                _ => panic!("Only traits name are supported inside optional_struct"),
-            }
-        }
+        &syn::NestedMetaItem::MetaItem(ref item) => match item {
+            &syn::MetaItem::Word(ref ident) => ident,
+            _ => panic!("Only traits name are supported inside optional_struct"),
+        },
         &syn::NestedMetaItem::Literal(_) => {
             panic!("Only traits name are supported inside optional_struct")
         }
@@ -122,16 +113,16 @@
 }
 
 fn handle_name_value(name: &Ident, value: &Lit, struct_name: &mut Ident) {
-                match value {
-                    &Lit::Str(ref name_value, _) => {
-                        if name == "optional_name" {
-                            *struct_name = Ident::new(name_value.clone())
-                        } else {
-                            panic!("Only optional_name is supported");
-                        }
-                    }
-                    _ => panic!("optional_name should be a string"),
-                }
+    match value {
+        &Lit::Str(ref name_value, _) => {
+            if name == "optional_name" {
+                *struct_name = Ident::new(name_value.clone())
+            } else {
+                panic!("Only optional_name is supported");
+            }
+        }
+        _ => panic!("optional_name should be a string"),
+    }
 }
 
 fn parse_attributes(ast: &syn::DeriveInput) -> Data {
@@ -146,49 +137,16 @@
     for attribute in &ast.attrs {
         match &attribute.value {
             &syn::MetaItem::Word(_) => panic!("No word attribute is supported"),
-<<<<<<< HEAD
-            &syn::MetaItem::NameValue(ref name, ref value) => match value {
-                &syn::Lit::Str(ref name_value, _) => {
-                    if name != "optional_name" {
-                        nested_names.insert(name.to_string(), name_value.clone());
-                    } else {
-                        struct_name = Ident::new(name_value.clone());
-                    }
-                }
-                _ => panic!("optional_name should be a string"),
-            },
-            &syn::MetaItem::List(ref name, ref values) => {
-                if name != "optional_derive" {
-                    panic!("Only optional_derive are supported");
-                }
-
-                for value in values {
-                    match value {
-                        &syn::NestedMetaItem::MetaItem(ref item) => match item {
-                            &syn::MetaItem::Word(ref derive_name) => {
-                                derives = quote!{ #derive_name, #derives }
-                            }
-                            _ => panic!("Only traits name are supported inside optional_struct"),
-                        },
-                        &syn::NestedMetaItem::Literal(_) => {
-                            panic!("Only traits name are supported inside optional_struct")
-                        }
-                    }
-                }
-=======
             &syn::MetaItem::NameValue(ref name, ref value) => {
-                handle_name_value(name, value, &mut struct_name);
-            }
-            &syn::MetaItem::List(ref name, ref values) => {
-                handle_list(
-                    name,
-                    values,
-                    &mut nested_original,
-                    &mut nested_generated,
-                    &mut derives,
-                );
->>>>>>> 32531622
-            }
+                handle_name_value(name, value, &mut struct_name)
+            }
+            &syn::MetaItem::List(ref name, ref values) => handle_list(
+                name,
+                values,
+                &mut nested_original,
+                &mut nested_generated,
+                &mut derives,
+            ),
         }
     }
 
@@ -207,11 +165,7 @@
     }
 }
 
-<<<<<<< HEAD
-fn create_non_tuple_struct(fields: &Vec<Field>, data: Data, generics: &Generics) -> Tokens {
-=======
-fn create_struct(fields: &Vec<Field>, data: Data) -> Tokens {
->>>>>>> 32531622
+fn create_struct(fields: &Vec<Field>, data: Data, generics: &Generics) -> Tokens {
     let (orignal_struct_name, optional_struct_name, derives, nested_names) = data.explode();
     let (assigners, attributes, empty) = create_fields(&fields, nested_names);
 
